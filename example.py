--- conflicted
+++ resolved
@@ -55,11 +55,8 @@
     "0": f"Get training readiness data for '{today.isoformat()}'",
     "-": f"Get daily step data for '{startdate.isoformat()}' to '{today.isoformat()}'",
     "/": f"Get body battery data for '{startdate.isoformat()}' to '{today.isoformat()}'",
-<<<<<<< HEAD
-    "!": f"Get floors data for '{startdate.isoformat()}'",
-=======
+    "!": f"Get floors climbed for '{startdate.isoformat()}'",
     "?": f"Get blood pressure data for '{startdate.isoformat()}' to '{today.isoformat()}'",
->>>>>>> 772c3541
     ".": f"Get training status data for '{today.isoformat()}'",
     "a": f"Get resting heart rate data for {today.isoformat()}'",
     "b": f"Get hydration data for '{today.isoformat()}'",
@@ -235,8 +232,8 @@
                 # Get daily step data for 'YYYY-MM-DD'
                 display_json(f"api.get_daily_steps('{startdate.isoformat()}, {today.isoformat()}')", api.get_daily_steps(startdate.isoformat(), today.isoformat()))
             elif i == "!":
-                # Get daily floors data for 'YYYY-MM-DD'
-                display_json(f"api.get_floors_data('{today.isoformat()}')", api.get_floors_data(today.isoformat()))
+                # Get daily floors climbed for 'YYYY-MM-DD'
+                display_json(f"api.get_floors_climbed('{today.isoformat()}')", api.get_floors_climbed(today.isoformat()))
             elif i == ".":
                 # Get training status data for 'YYYY-MM-DD'
                 display_json(f"api.get_training_status('{today.isoformat()}')", api.get_training_status(today.isoformat()))
